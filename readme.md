<div align="center">

# 🎥 Multi-Camera Object Detection and 3D Tracking System

<img src="docs/example.gif" width="700px"/>

*Advanced multi-camera tracking system: Real-time detection, epipolar geometry matching, 3D reconstruction, and SORT tracking with comprehensive visualization*

[![Python](https://img.shields.io/badge/Python-3.8+-blue.svg)](https://www.python.org)
[![OpenCV](https://img.shields.io/badge/OpenCV-4.5+-green.svg)](https://opencv.org)
[![PyTorch](https://img.shields.io/badge/PyTorch-1.9+-red.svg)](https://pytorch.org)
[![NetworkX](https://img.shields.io/badge/NetworkX-2.5+-orange.svg)](https://networkx.org)
[![License](https://img.shields.io/badge/License-MIT-yellow.svg)](LICENSE)

[Features](#-features) •
[Installation](#-installation) •
[Usage](#-usage) •
[Technical Details](#-technical-details) •
[Configuration](#-configuration) •
[Examples](#-examples)

</div>

---

## ✨ Features

### 🔧 Core Functionality
- **📹 Multi-Camera System**: Synchronized processing of 4 camera feeds
- **🎯 YOLO Object Detection**: Real-time detection with configurable confidence thresholds
- **🔄 Cross-View Matching**: Advanced epipolar geometry-based correspondence
- **🌐 3D Reconstruction**: Robust triangulation with RANSAC outlier rejection
- **📊 Graph-Based Detection Management**: NetworkX for tracking detection relationships

### 🚀 Advanced Tracking
- **🎯 SORT 3D Tracking**: State-of-the-art 3D object tracking with Kalman filtering
- **📍 Multiple Reference Points**: Choose from center, top, bottom, or feet positions
- **🔗 Temporal Consistency**: Track objects across frames with trajectory visualization
- **⚡ Real-time Performance**: Optimized for live video processing

### 📊 Visualization & Output
- **🖥️ Real-time Multi-View Display**: Live video mosaic with detection overlays
- **📈 Detection Graph Visualization**: Interactive node-edge representation
- **🌍 3D Position Plotting**: Real-time 3D scatter plots with trajectories
- **💾 Flexible Output Options**: JSON coordinate export, video recording, figure export
- **🎨 Customizable Display**: Modular visualization components

### ⚙️ Flexibility & Control
- **🎛️ Extensive CLI Options**: Fine-tune every aspect of the system
- **🔧 Headless Operation**: Run without visualization for batch processing
- **📁 Multi-format Export**: High-resolution figure export with customizable DPI
- **🎯 Class Filtering**: Track specific object classes (person, vehicle, etc.)

## 🚀 Installation

### Prerequisites
- Python 3.8 or higher
- CUDA-compatible GPU (recommended for YOLO inference)
- 4 synchronized camera videos
- Camera calibration files

### Setup Instructions

```bash
<<<<<<< HEAD
# Clone the repository
git clone https://github.com/your-username/4_camera_norm_tracker.git
=======
# Clone repository
git clone https://github.com/bielaltoe/4_camera_norm_tracker.git
>>>>>>> 7fbf791a
cd 4_camera_norm_tracker

# Create and activate virtual environment
python -m venv venv
source venv/bin/activate  # Linux/Mac
# or
.\venv\Scripts\activate   # Windows

# Install dependencies
pip install -r requirements.txt

# Download YOLO model (if not already present)
# Place yolo11x.pt in the root directory
```

### Required File Structure
```
4_camera_norm_tracker/
├── config_camera/          # Camera calibration files
│   ├── 0.json              # Camera 0 intrinsic/extrinsic parameters
│   ├── 1.json              # Camera 1 parameters
│   ├── 2.json              # Camera 2 parameters
│   └── 3.json              # Camera 3 parameters
├── videos/                 # Input video directory
│   ├── cam0.mp4           # Synchronized camera videos
│   ├── cam1.mp4
│   ├── cam2.mp4
│   └── cam3.mp4
├── yolo11x.pt             # YOLO model weights
└── four_view_tracker/      # Core modules
    ├── main_plot.py       # Main execution script
    ├── matcher.py         # Cross-view matching
    ├── triangulation.py   # 3D reconstruction
    ├── sort_3d_tracker.py # SORT 3D tracking
    └── ...
```

## 💻 Usage

### Basic Usage

```bash
# Run with default settings (all visualizations enabled)
python four_view_tracker/main_plot.py --video_path videos

# Run with SORT 3D tracking
python four_view_tracker/main_plot.py --video_path videos --use_sort

# Save 3D coordinates to JSON file
python four_view_tracker/main_plot.py --video_path videos --save_coordinates --output_file tracking_results.json
```

### Advanced Usage Examples

```bash
# Headless processing (no visualization)
python four_view_tracker/main_plot.py --video_path videos --headless --save_coordinates

# Custom YOLO model and confidence threshold
python four_view_tracker/main_plot.py --video_path videos --yolo_model custom_model.pt --confidence 0.8

# Track multiple object classes (person=0, car=2, bicycle=1)
python four_view_tracker/main_plot.py --video_path videos --class_list 0 1 2

# Use feet reference point for better ground plane tracking
python four_view_tracker/main_plot.py --video_path videos --reference_point feet --use_sort

# SORT tracking with custom parameters
python four_view_tracker/main_plot.py --video_path videos --use_sort --max_age 15 --min_hits 2 --dist_threshold 0.8

# Export high-resolution figures
python four_view_tracker/main_plot.py --video_path videos --export_figures --export_dpi 600 --figures_output_dir results/

# Selective visualization (only 3D plot and video)
python four_view_tracker/main_plot.py --video_path videos --no-graph

# Save output video without live visualization
python four_view_tracker/main_plot.py --video_path videos --headless --save-video --output-video results.mp4
```

### Visualization Control

```bash
# Show only video mosaic
python four_view_tracker/main_plot.py --video_path videos --no-graph --no-3d

# Show only 3D tracking plot
python four_view_tracker/main_plot.py --video_path videos --no-graph --no-video

# Show only detection graph
python four_view_tracker/main_plot.py --video_path videos --no-3d --no-video
```

## 🔧 Configuration

### Command Line Arguments

| Argument | Type | Default | Description |
|----------|------|---------|-------------|
| `--video_path` | str | "videos" | Path to video directory |
| `--use_sort` | flag | False | Enable SORT 3D tracking |
| `--save_coordinates` | flag | False | Save 3D coordinates to JSON |
| `--output_file` | str | "output.json" | JSON output filename |
| `--yolo_model` | str | "yolo11x.pt" | YOLO model path |
| `--confidence` | float | 0.6 | YOLO detection confidence |
| `--class_list` | int[] | [0] | Object classes to track |
| `--reference_point` | str | "bottom_center" | Triangulation reference point |

#### SORT Parameters
| Argument | Type | Default | Description |
|----------|------|---------|-------------|
| `--max_age` | int | 10 | Max frames without detection |
| `--min_hits` | int | 3 | Min detections before tracking |
| `--dist_threshold` | float | 1.0 | Max association distance (m) |

#### Matching Parameters
| Argument | Type | Default | Description |
|----------|------|---------|-------------|
| `--distance_threshold` | float | 0.4 | Epipolar distance threshold |
| `--drift_threshold` | float | 0.4 | Ambiguous match threshold |

#### Visualization Control
| Argument | Type | Default | Description |
|----------|------|---------|-------------|
| `--headless` | flag | False | Disable all visualization |
| `--no-graph` | flag | False | Disable graph visualization |
| `--no-3d` | flag | False | Disable 3D plot |
| `--no-video` | flag | False | Disable video mosaic |
| `--save-video` | flag | False | Save output video |
| `--output-video` | str | "output.mp4" | Output video path |

#### Export Options
| Argument | Type | Default | Description |
|----------|------|---------|-------------|
| `--export_figures` | flag | False | Export final frame plots |
| `--export_dpi` | int | 300 | Figure export DPI |
| `--figures_output_dir` | str | "exported_figures" | Export directory |

### Reference Point Options

Choose the optimal reference point for your use case:

- **`bottom_center`** (default): Bottom center of bounding box - good for general tracking
- **`center`**: Geometric center of bounding box - stable for object center tracking  
- **`top_center`**: Top center of bounding box - useful for head tracking
- **`feet`**: 20% above bottom center - optimized for human foot position tracking

## 📊 Examples

### Example 1: Basic Person Tracking
```bash
python four_view_tracker/main_plot.py --video_path videos --use_sort --reference_point feet --save_coordinates
```

### Example 2: Multi-Class Vehicle Tracking
```bash
python four_view_tracker/main_plot.py --video_path videos --class_list 2 3 5 7 --confidence 0.7 --use_sort
```

### Example 3: High-Precision Research Setup
```bash
python four_view_tracker/main_plot.py \
    --video_path videos \
    --use_sort \
    --min_hits 5 \
    --max_age 20 \
    --confidence 0.85 \
    --distance_threshold 0.2 \
    --reference_point center \
    --save_coordinates \
    --export_figures \
    --export_dpi 600
```

### Example 4: Batch Processing
```bash
python four_view_tracker/main_plot.py \
    --video_path videos \
    --headless \
    --use_sort \
    --save_coordinates \
    --save-video \
    --output_file batch_results.json \
    --output-video batch_output.mp4
```

## 🔬 Technical Details

### 1. Multi-View Matching System (`matcher.py`)

**Epipolar Geometry Implementation:**
```python
# Cross-distance calculation between detections
d_cross = dist_to_epipolar_line_1 / bbox_size_1 + dist_to_epipolar_line_2 / bbox_size_2
```

**Key Features:**
- **Fundamental Matrix Computation**: Automatic stereo geometry calculation
- **Temporal Consistency**: Maintains match history for robust tracking
- **Ambiguity Resolution**: Handles conflicting matches using drift thresholds
- **Multi-Camera Support**: Scales to arbitrary camera configurations

### 2. 3D Reconstruction (`triangulation.py`)

**RANSAC Triangulation Pipeline:**
```python
1. Convert 2D points to homogeneous coordinates
2. Build linear system from projection matrices  
3. Solve using SVD for optimal 3D point
4. Apply RANSAC for outlier robustness
5. Validate via reprojection error
```

**Robustness Features:**
- **Linear Triangulation**: Direct Linear Transform (DLT) algorithm
- **RANSAC Implementation**: Handles noisy detections and outliers
- **Error Validation**: Reprojection error checking for quality control

### 3. SORT 3D Tracking (`sort_3d_tracker.py`)

**Kalman Filter State Model:**
```python
State vector: [x, y, z, dx, dy, dz]  # Position + velocity
Motion model: Constant velocity in 3D space
```

**Advanced Features:**
- **Hungarian Algorithm**: Optimal detection-to-track assignment
- **Track Lifecycle Management**: Handles track birth, maintenance, and death
- **Trajectory Storage**: Maintains complete object paths for visualization
- **Class Consistency**: Tracks object class changes for validation

### 4. Detection Graph System (`main_plot.py`)

**NetworkX Graph Structure:**
```python
Nodes: Individual detections
  - Attributes: camera_id, detection_id, bbox, centroid, class
Edges: Matched detections across views
  - Attributes: geometric distance, confidence score
Components: Connected components represent same physical object
```

**Graph Operations:**
- **Dynamic Construction**: Real-time node and edge creation
- **Component Analysis**: Connected component extraction for object grouping
- **Visualization**: Interactive graph layout with color coding

## 🎯 Performance Considerations

### Computational Efficiency
- **Parallel Video Processing**: Simultaneous multi-camera frame loading
- **Optimized Matching**: Efficient epipolar geometry calculations
- **Graph Operations**: NetworkX optimizations for real-time performance
- **Memory Management**: Controlled trajectory and cache sizes

### Accuracy Factors
- **Camera Calibration Quality**: Accurate intrinsic/extrinsic parameters crucial
- **Detection Confidence**: Higher thresholds reduce false positives
- **Matching Thresholds**: Balance between precision and recall
- **RANSAC Parameters**: Iteration count vs. computation time trade-off

### Real-time Performance Tips
- Use GPU for YOLO inference
- Adjust visualization complexity based on hardware
- Consider headless mode for maximum throughput
- Optimize video resolution for your use case

## 🛠️ System Architecture

```mermaid
graph TD
    A[Video Input] --> B[YOLO Detection]
    B --> C[Cross-View Matching]
    C --> D[Graph Building]
    D --> E[3D Triangulation]
    E --> F{SORT Enabled?}
    F -->|Yes| G[SORT 3D Tracking]
    F -->|No| H[Raw Coordinates]
    G --> I[Visualization]
    H --> I
    I --> J[Output Generation]
    J --> K[Video/JSON/Figures]
```

## 🐛 Troubleshooting

### Common Issues

**No detections found:**
- Check YOLO model compatibility
- Adjust confidence threshold
- Verify video file formats

**Poor 3D reconstruction:**
- Validate camera calibration files
- Check camera synchronization
- Adjust matching thresholds

**Performance issues:**
- Reduce visualization complexity
- Use headless mode
- Check GPU availability for YOLO

## 🤝 Contributing

We welcome contributions! Please follow these steps:

1. Fork the repository
2. Create a feature branch (`git checkout -b feature/AmazingFeature`)
3. Commit your changes (`git commit -m 'Add AmazingFeature'`)
4. Push to the branch (`git push origin feature/AmazingFeature`)
5. Open a Pull Request

### Development Guidelines
- Follow PEP 8 style guidelines
- Add docstrings to all functions
- Include unit tests for new features
- Update documentation as needed

## 📄 License

This project is licensed under the MIT License - see the [LICENSE](LICENSE) file for details.

## 🙏 Acknowledgments

- **SORT Algorithm**: Based on the original SORT paper by Bewley et al.
- **YOLO**: Object detection using Ultralytics YOLO models
- **OpenCV**: Computer vision and calibration utilities
- **NetworkX**: Graph-based detection management

---

<div align="center">

[⬆ Back to top](#-multi-camera-object-detection-and-3d-tracking-system)

</div><|MERGE_RESOLUTION|>--- conflicted
+++ resolved
@@ -59,16 +59,18 @@
 - 4 synchronized camera videos
 - Camera calibration files
 
+### Quick Start
+```bash
+# Clone repository
+git clone https://github.com/bielaltoe/4_camera_norm_tracker.git
+cd 4_camera_norm_tracker
+```
+
 ### Setup Instructions
 
 ```bash
-<<<<<<< HEAD
 # Clone the repository
 git clone https://github.com/your-username/4_camera_norm_tracker.git
-=======
-# Clone repository
-git clone https://github.com/bielaltoe/4_camera_norm_tracker.git
->>>>>>> 7fbf791a
 cd 4_camera_norm_tracker
 
 # Create and activate virtual environment
